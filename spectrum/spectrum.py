--- conflicted
+++ resolved
@@ -159,9 +159,6 @@
         self.xarr = units.SpectroscopicAxes([self.xarr,spec.xarr])
         self.data = np.concatenate([self.data,spec.data])
         self.error = np.concatenate([self.error,spec.error])
-<<<<<<< HEAD
-=======
 
     def __getitem__(self,index):
-        return self.speclist[index]
->>>>>>> 471e550f
+        return self.speclist[index]