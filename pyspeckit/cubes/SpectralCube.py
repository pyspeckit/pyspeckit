--- conflicted
+++ resolved
@@ -534,11 +534,7 @@
         """
         if 'multifit' in fitkwargs:
             log.warn("The multifit keyword is no longer required.  All fits "
-<<<<<<< HEAD
                      "allow for multiple components.", DeprecationWarning)
-=======
-                     "allow for multiple components.", log.DeprecationWarning)
->>>>>>> 6097f186
 
         if not hasattr(self.mapplot,'plane'):
             self.mapplot.makeplane()
